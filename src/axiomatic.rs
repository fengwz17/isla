--- conflicted
+++ resolved
@@ -89,15 +89,7 @@
     }
 
     fn is_error(&self) -> bool {
-<<<<<<< HEAD
-        if let AxResult::Error(_) = self {
-            true
-        } else {
-            false
-        }
-=======
         matches!(self, AxResult::Error)
->>>>>>> 7fdecb45
     }
 
     fn matches(&self, other: &AxResult) -> bool {
